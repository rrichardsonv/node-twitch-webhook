--- conflicted
+++ resolved
@@ -128,11 +128,7 @@
         )
       })
 
-<<<<<<< HEAD
-      it('returns 400 error code if topic is missing', () => {
-=======
-      it('returns 202 response code if topic is missed', () => {
->>>>>>> f2b0d911
+      it('returns 202 error code if topic is missing', () => {
         return helpers.checkResponseCode(
           {
             url: `http://127.0.0.1:${port}`,
@@ -142,11 +138,7 @@
         )
       })
 
-<<<<<<< HEAD
-      it('returns 204 response code if everything is ok', () => {
-=======
-      it('returns 200 response code if all is ok', () => {
->>>>>>> f2b0d911
+      it('returns 200 response code if everything is ok', () => {
         return helpers.checkResponseCode(
           {
             url: `http://127.0.0.1:${port}`,
